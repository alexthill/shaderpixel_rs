--- conflicted
+++ resolved
@@ -50,7 +50,6 @@
             ..Default::default()
         },
         ArtObject {
-<<<<<<< HEAD
             name: "Colorful Mozaic".to_owned(),
             model: model_square.clone(),
             shader_vert: shader_2d.clone(),
@@ -63,7 +62,9 @@
                 Quat::from_rotation_y(90_f32.to_radians()),
                 [5.99, 1.5, -7.5].into(),
             )),
-=======
+            ..Default::default()
+        },
+        ArtObject {
             name: "Mirror".to_owned(),
             model: model_square.clone(),
             shader_vert: shader_2d.clone(),
@@ -77,7 +78,6 @@
                 [-5.99, 1.0, -1.0].into(),
             )),
             is_mirror: true,
->>>>>>> 8985e376
             ..Default::default()
         },
         ArtObject {
